--- conflicted
+++ resolved
@@ -5,13 +5,8 @@
 
 # plugins
 changelog = "2.4.0"
-<<<<<<< HEAD
 intelliJPlatform = "2.7.2"
-kotlin = "2.2.0"
-=======
-intelliJPlatform = "2.7.1"
 kotlin = "2.2.10"
->>>>>>> 3cb39ab3
 kover = "0.9.1"
 qodana = "2025.2.1"
 
