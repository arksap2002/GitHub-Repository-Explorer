[versions]
# libraries
junit = "4.13.2"
opentest4j = "1.3.0"

# plugins
changelog = "2.4.0"
intelliJPlatform = "2.7.2"
kotlin = "2.2.10"
kover = "0.9.1"
<<<<<<< HEAD
qodana = "2025.1.1"
kotlinSerialization = "2.2.0"
=======
qodana = "2025.2.1"
>>>>>>> 04111b69

[libraries]
junit = { group = "junit", name = "junit", version.ref = "junit" }
opentest4j = { group = "org.opentest4j", name = "opentest4j", version.ref = "opentest4j" }

[plugins]
changelog = { id = "org.jetbrains.changelog", version.ref = "changelog" }
intelliJPlatform = { id = "org.jetbrains.intellij.platform", version.ref = "intelliJPlatform" }
kotlin = { id = "org.jetbrains.kotlin.jvm", version.ref = "kotlin" }
kotlinSerialization = { id = "org.jetbrains.kotlin.plugin.serialization", version.ref = "kotlinSerialization" }
kover = { id = "org.jetbrains.kotlinx.kover", version.ref = "kover" }
qodana = { id = "org.jetbrains.qodana", version.ref = "qodana" }<|MERGE_RESOLUTION|>--- conflicted
+++ resolved
@@ -8,12 +8,8 @@
 intelliJPlatform = "2.7.2"
 kotlin = "2.2.10"
 kover = "0.9.1"
-<<<<<<< HEAD
-qodana = "2025.1.1"
+qodana = "2025.2.1"
 kotlinSerialization = "2.2.0"
-=======
-qodana = "2025.2.1"
->>>>>>> 04111b69
 
 [libraries]
 junit = { group = "junit", name = "junit", version.ref = "junit" }
